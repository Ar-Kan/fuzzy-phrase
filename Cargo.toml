[package]
name = "fuzzy-phrase"
version = "0.1.0"
authors = ["Andrew Pendleton <andrew@mapbox.com>"]

[dependencies]
fst = "0.3.0"
<<<<<<< HEAD
memmap = "0.6.2"
itertools = "0.7.8"
serde = "1.0.37"
rmp-serde = "0.13.7"
serde_derive = "1.0.37"
=======
byteorder = "1.2.2"

[dependencies.memmap]
version = "0.6.0"
optional = true
>>>>>>> 5d7de773

[dev-dependencies]
reqwest = "0.8.5"

[features]
default = ["mmap"]
mmap = ["memmap"]<|MERGE_RESOLUTION|>--- conflicted
+++ resolved
@@ -5,19 +5,19 @@
 
 [dependencies]
 fst = "0.3.0"
-<<<<<<< HEAD
 memmap = "0.6.2"
 itertools = "0.7.8"
 serde = "1.0.37"
 rmp-serde = "0.13.7"
 serde_derive = "1.0.37"
-=======
+
+[dev-dependencies]
+reqwest = "0.8.5"
 byteorder = "1.2.2"
 
 [dependencies.memmap]
 version = "0.6.0"
 optional = true
->>>>>>> 5d7de773
 
 [dev-dependencies]
 reqwest = "0.8.5"
