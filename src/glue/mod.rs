--- conflicted
+++ resolved
@@ -168,11 +168,7 @@
     script_regex: regex::Regex,
 }
 
-<<<<<<< HEAD
-#[derive(Debug, Eq, PartialEq, Clone)]
-=======
-#[derive(Debug, Eq, PartialEq, Serialize, Deserialize)]
->>>>>>> ba468786
+#[derive(Debug, Eq, PartialEq, Clone, Serialize, Deserialize)]
 pub struct FuzzyMatchResult {
     pub phrase: Vec<String>,
     pub edit_distance: u8,
