--- conflicted
+++ resolved
@@ -70,7 +70,6 @@
         return Some(node.addr())
     }
 
-<<<<<<< HEAD
     fn contains_with_range(&self, phrase: QueryPhrase) -> bool {
         let (prefix_min_key, prefix_max_key) = phrase.prefix_key_range().unwrap();
 
@@ -232,8 +231,6 @@
         return false
     }
 
-=======
->>>>>>> 631eb772
     /// Create from a raw byte sequence, which must be written by `PhraseSetBuilder`.
     pub fn from_bytes(bytes: Vec<u8>) -> Result<Self, fst::Error> {
         Set::from_bytes(bytes).map(PhraseSet)
